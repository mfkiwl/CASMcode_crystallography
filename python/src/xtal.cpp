#include <pybind11/eigen.h>
#include <pybind11/operators.h>
#include <pybind11/pybind11.h>
#include <pybind11/stl.h>

#include <fstream>

<<<<<<< HEAD
// nlohmann::json binding
#define JSON_USE_IMPLICIT_CONVERSIONS 0
#include "pybind11_json/pybind11_json.hpp"

// CASM
=======
>>>>>>> fedd3f7a
#include "casm/casm_io/container/json_io.hh"
#include "casm/casm_io/json/jsonParser.hh"
#include "casm/crystallography/BasicStructure.hh"
#include "casm/crystallography/BasicStructureTools.hh"
#include "casm/crystallography/CanonicalForm.hh"
#include "casm/crystallography/Lattice.hh"
#include "casm/crystallography/LatticeIsEquivalent.hh"
#include "casm/crystallography/SimpleStructure.hh"
#include "casm/crystallography/SimpleStructureTools.hh"
#include "casm/crystallography/StrainConverter.hh"
#include "casm/crystallography/SuperlatticeEnumerator.hh"
#include "casm/crystallography/SymInfo.hh"
#include "casm/crystallography/SymTools.hh"
#include "casm/crystallography/UnitCellCoord.hh"
#include "casm/crystallography/UnitCellCoordRep.hh"
#include "casm/crystallography/io/BasicStructureIO.hh"
#include "casm/crystallography/io/SimpleStructureIO.hh"
#include "casm/crystallography/io/SymInfo_json_io.hh"
#include "casm/crystallography/io/SymInfo_stream_io.hh"

#define STRINGIFY(x) #x
#define MACRO_STRINGIFY(x) STRINGIFY(x)

namespace py = pybind11;

/// CASM - Python binding code
namespace CASMpy {

using namespace CASM;

namespace _xtal_impl {

Eigen::MatrixXd pseudoinverse(Eigen::MatrixXd const &M) {
  Index dim = M.rows();
  return M.transpose()
      .colPivHouseholderQr()
      .solve(Eigen::MatrixXd::Identity(dim, dim))
      .transpose();
}
}  // namespace _xtal_impl

// xtal

double default_tol() { return TOL; }

// Lattice

xtal::Lattice make_canonical_lattice(xtal::Lattice lattice) {
  lattice.make_right_handed();
  return xtal::canonical::equivalent(lattice);
}

/// \brief Convert fractional coordinates to Cartesian coordinates
///
/// \param lattice Lattice
/// \param coordinate_frac Fractional coordinates, as columns of a matrix
Eigen::MatrixXd fractional_to_cartesian(
    xtal::Lattice const &lattice, Eigen::MatrixXd const &coordinate_frac) {
  return lattice.lat_column_mat() * coordinate_frac;
}

/// \brief Convert Cartesian coordinates to fractional coordinates
///
/// \param lattice Lattice
/// \param coordinate_cart Cartesian coordinates, as columns of a matrix
Eigen::MatrixXd cartesian_to_fractional(
    xtal::Lattice const &lattice, Eigen::MatrixXd const &coordinate_cart) {
  return lattice.inv_lat_column_mat() * coordinate_cart;
}

/// \brief Translate fractional coordinates within the lattice unit cell
///
/// \param lattice Lattice
/// \param coordinate_frac Fractional coordinates, as columns of a matrix
Eigen::MatrixXd fractional_within(xtal::Lattice const &lattice,
                                  Eigen::MatrixXd coordinate_frac) {
  double tshift;
  for (Index col = 0; col < coordinate_frac.cols(); ++col) {
    for (Index i = 0; i < 3; i++) {
      tshift = floor(coordinate_frac(i, col) + 1E-6);
      if (!almost_zero(tshift, TOL)) {
        coordinate_frac(i, col) -= tshift;
      }
    }
  }
  return coordinate_frac;
}

std::vector<xtal::SymOp> make_lattice_point_group(
    xtal::Lattice const &lattice) {
  return xtal::make_point_group(lattice);
}

std::vector<xtal::Lattice> enumerate_superlattices(
    xtal::Lattice const &unit_lattice,
    std::vector<xtal::SymOp> const &point_group, Index max_volume,
    Index min_volume = 1, std::string dirs = std::string("abc")) {
  xtal::ScelEnumProps enum_props{min_volume, max_volume + 1, dirs};
  xtal::SuperlatticeEnumerator enumerator{unit_lattice, point_group,
                                          enum_props};
  std::vector<xtal::Lattice> superlattices;
  for (auto const &superlat : enumerator) {
    superlattices.push_back(
        xtal::canonical::equivalent(superlat, point_group, unit_lattice.tol()));
  }
  return superlattices;
}

std::pair<bool, Eigen::Matrix3d> is_superlattice_of(
    xtal::Lattice const &superlattice, xtal::Lattice const &unit_lattice) {
  double tol = std::max(superlattice.tol(), unit_lattice.tol());
  return xtal::is_superlattice(superlattice, unit_lattice, tol);
}

Eigen::Matrix3l make_transformation_matrix_to_super(
    xtal::Lattice const &superlattice, xtal::Lattice const &unit_lattice) {
  double tol = std::max(superlattice.tol(), unit_lattice.tol());
  return xtal::make_transformation_matrix_to_super(unit_lattice, superlattice,
                                                   tol);
}

/// \brief Check if S = point_group[point_group_index] * L * T, with integer T
///
/// \returns (is_equivalent, T, point_group_index)
std::tuple<bool, Eigen::MatrixXd, Index> is_equivalent_superlattice_of(
    xtal::Lattice const &superlattice, xtal::Lattice const &unit_lattice,
    std::vector<xtal::SymOp> const &point_group = std::vector<xtal::SymOp>{}) {
  double tol = std::max(superlattice.tol(), unit_lattice.tol());
  auto result = is_equivalent_superlattice(
      superlattice, unit_lattice, point_group.begin(), point_group.end(), tol);
  bool is_equivalent = (result.first != point_group.end());
  Index point_group_index = -1;
  if (is_equivalent) {
    point_group_index = std::distance(point_group.begin(), result.first);
  }
  return std::tuple<bool, Eigen::MatrixXd, Index>(is_equivalent, result.second,
                                                  point_group_index);
}

xtal::Lattice make_superduperlattice(
    std::vector<xtal::Lattice> const &lattices,
    std::string mode = std::string("commensurate"),
    std::vector<xtal::SymOp> const &point_group = std::vector<xtal::SymOp>{}) {
  if (mode == "commensurate") {
    return xtal::make_commensurate_superduperlattice(lattices.begin(),
                                                     lattices.end());
  } else if (mode == "minimal_commensurate") {
    return xtal::make_minimal_commensurate_superduperlattice(
        lattices.begin(), lattices.end(), point_group.begin(),
        point_group.end());
  } else if (mode == "fully_commensurate") {
    return xtal::make_fully_commensurate_superduperlattice(
        lattices.begin(), lattices.end(), point_group.begin(),
        point_group.end());
  } else {
    std::stringstream msg;
    msg << "Error in make_superduperlattice: Unrecognized mode=" << mode;
    throw std::runtime_error(msg.str());
  }
}

// DoFSetBasis

struct DoFSetBasis {
  DoFSetBasis(
      std::string const &_dofname,
      std::vector<std::string> const &_axis_names = std::vector<std::string>{},
      Eigen::MatrixXd const &_basis = Eigen::MatrixXd(0, 0))
      : dofname(_dofname), axis_names(_axis_names), basis(_basis) {
    if (Index(axis_names.size()) != basis.cols()) {
      throw std::runtime_error(
          "Error in DoFSetBasis::DoFSetBasis(): axis_names.size() != "
          "basis.cols()");
    }
    if (axis_names.size() == 0) {
      axis_names = CASM::AnisoValTraits(dofname).standard_var_names();
      Index dim = axis_names.size();
      basis = Eigen::MatrixXd::Identity(dim, dim);
    }
  }

  /// The type of DoF
  std::string dofname;

  /// A name for each basis vector (i.e. for each column of basis).
  std::vector<std::string> axis_names;

  /// Basis vectors, as columns of a matrix, such that `x_standard = basis *
  /// x_prim`. If `basis.cols() == 0`, the standard basis will be used when
  /// constructing a prim.
  Eigen::MatrixXd basis;
};

std::string get_dofsetbasis_dofname(DoFSetBasis const &dofsetbasis) {
  return dofsetbasis.dofname;
}
std::vector<std::string> get_dofsetbasis_axis_names(
    DoFSetBasis const &dofsetbasis) {
  return dofsetbasis.axis_names;
}

Eigen::MatrixXd get_dofsetbasis_basis(DoFSetBasis const &dofsetbasis) {
  return dofsetbasis.basis;
}

/// \brief Construct DoFSetBasis
///
/// \param dofname DoF name. Must be a CASM-supported DoF type.
/// \param axis_names DoFSet axis names. Size equals number of columns in basis.
/// \param basis Basis vectors, as columns of a matrix, such that `x_standard =
/// basis * x_prim`. If `basis.cols() == 0`, the standard basis will be used.
///
DoFSetBasis make_dofsetbasis(
    std::string dofname,
    std::vector<std::string> const &axis_names = std::vector<std::string>{},
    Eigen::MatrixXd const &basis = Eigen::MatrixXd(0, 0)) {
  return DoFSetBasis(dofname, axis_names, basis);
}

// SpeciesProperty -> properties

std::map<std::string, xtal::SpeciesProperty> make_species_properties(
    std::map<std::string, Eigen::MatrixXd> species_properties) {
  std::map<std::string, xtal::SpeciesProperty> result;
  for (auto const &pair : species_properties) {
    result.emplace(pair.first, xtal::SpeciesProperty{AnisoValTraits(pair.first),
                                                     pair.second});
  }
  return result;
}

// AtomComponent

xtal::AtomPosition make_atom_position(
    std::string name, Eigen::Vector3d pos,
    std::map<std::string, Eigen::MatrixXd> properties = {}) {
  xtal::AtomPosition atom(pos, name);
  atom.set_properties(make_species_properties(properties));
  return atom;
}

std::map<std::string, Eigen::MatrixXd> get_atom_position_properties(
    xtal::AtomPosition const &atom) {
  std::map<std::string, Eigen::MatrixXd> result;
  for (auto const &pair : atom.properties()) {
    result.emplace(pair.first, pair.second.value());
  }
  return result;
}

// Occupant

xtal::Molecule make_molecule(
    std::string name, std::vector<xtal::AtomPosition> atoms = {},
    bool divisible = false,
    std::map<std::string, Eigen::MatrixXd> properties = {}) {
  xtal::Molecule mol(name, atoms, divisible);
  mol.set_properties(make_species_properties(properties));
  return mol;
}

std::map<std::string, Eigen::MatrixXd> get_molecule_properties(
    xtal::Molecule const &mol) {
  std::map<std::string, Eigen::MatrixXd> result;
  for (auto const &pair : mol.properties()) {
    result.emplace(pair.first, pair.second.value());
  }
  return result;
}

// Prim

std::shared_ptr<xtal::BasicStructure> make_prim(
    xtal::Lattice const &lattice, Eigen::MatrixXd const &coordinate_frac,
    std::vector<std::vector<std::string>> const &occ_dof,
    std::vector<std::vector<DoFSetBasis>> const &local_dof =
        std::vector<std::vector<DoFSetBasis>>{},
    std::vector<DoFSetBasis> const &global_dof = std::vector<DoFSetBasis>{},
    std::map<std::string, xtal::Molecule> const &molecules =
        std::map<std::string, xtal::Molecule>{},
    std::string title = std::string("prim")) {
  // validation
  if (coordinate_frac.rows() != 3) {
    throw std::runtime_error("Error in make_prim: coordinate_frac.rows() != 3");
  }
  if (coordinate_frac.cols() != Index(occ_dof.size())) {
    throw std::runtime_error(
        "Error in make_prim: coordinate_frac.cols() != "
        "occ_dof.size()");
  }
  if (local_dof.size() && coordinate_frac.cols() != Index(local_dof.size())) {
    throw std::runtime_error(
        "Error in make_prim: local_dof.size() && "
        "coordinate_frac.cols() != occ_dof.size()");
  }

  // construct prim
  auto shared_prim = std::make_shared<xtal::BasicStructure>(lattice);
  xtal::BasicStructure &prim = *shared_prim;
  prim.set_title(title);

  // set basis sites
  for (Index b = 0; b < coordinate_frac.cols(); ++b) {
    xtal::Coordinate coord{coordinate_frac.col(b), prim.lattice(), FRAC};
    std::vector<xtal::Molecule> site_occ;
    for (std::string label : occ_dof[b]) {
      if (molecules.count(label)) {
        site_occ.push_back(molecules.at(label));
      } else {
        site_occ.push_back(xtal::Molecule{label});
      }
    }

    std::vector<xtal::SiteDoFSet> site_dofsets;
    if (local_dof.size()) {
      for (auto const &dofsetbasis : local_dof[b]) {
        if (dofsetbasis.basis.cols()) {
          site_dofsets.emplace_back(AnisoValTraits(dofsetbasis.dofname),
                                    dofsetbasis.axis_names, dofsetbasis.basis,
                                    std::unordered_set<std::string>{});
        } else {
          site_dofsets.emplace_back(AnisoValTraits(dofsetbasis.dofname));
        }
      }
    }

    xtal::Site site{coord, site_occ, site_dofsets};
    prim.push_back(site, FRAC);
  }
  prim.set_unique_names(occ_dof);

  // set global dof
  std::vector<xtal::DoFSet> global_dofsets;
  for (auto const &dofsetbasis : global_dof) {
    if (dofsetbasis.basis.cols()) {
      global_dofsets.emplace_back(AnisoValTraits(dofsetbasis.dofname),
                                  dofsetbasis.axis_names, dofsetbasis.basis);
    } else {
      global_dofsets.emplace_back(AnisoValTraits(dofsetbasis.dofname));
    }
  }

  prim.set_global_dofs(global_dofsets);

  return shared_prim;
}

void init_prim(
    xtal::BasicStructure &obj, xtal::Lattice const &lattice,
    Eigen::MatrixXd const &coordinate_frac,
    std::vector<std::vector<std::string>> const &occ_dof,
    std::vector<std::vector<DoFSetBasis>> const &local_dof =
        std::vector<std::vector<DoFSetBasis>>{},
    std::vector<DoFSetBasis> const &global_dof = std::vector<DoFSetBasis>{},
    std::map<std::string, xtal::Molecule> const &molecules =
        std::map<std::string, xtal::Molecule>{},
    std::string title = std::string("prim")) {
  auto prim = make_prim(lattice, coordinate_frac, occ_dof, local_dof,
                        global_dof, molecules, title);
  new (&obj) xtal::BasicStructure(*prim);
}

/// \brief Construct xtal::BasicStructure from JSON string
std::shared_ptr<xtal::BasicStructure const> prim_from_json(
    std::string const &prim_json_str, double xtal_tol) {
  jsonParser json = jsonParser::parse(prim_json_str);
  ParsingDictionary<AnisoValTraits> const *aniso_val_dict = nullptr;
  return std::make_shared<xtal::BasicStructure>(
      read_prim(json, xtal_tol, aniso_val_dict));
}

<<<<<<< HEAD
/// \brief Construct xtal::BasicStructure from poscar path
std::shared_ptr<xtal::BasicStructure const> prim_from_poscar(
    std::string &poscar_path,
    std::vector<std::vector<std::string>> const &occ_dof = {},
    double xtal_tol = TOL) {
  std::filesystem::path path(poscar_path);
  std::ifstream poscar_stream(path);
  auto prim = std::make_shared<xtal::BasicStructure>(
      xtal::BasicStructure::from_poscar_stream(poscar_stream, xtal_tol));
  if (occ_dof.size() == 0) {
    return prim;
  }

  Eigen::MatrixXd frac_coords(3, prim->basis().size());
  for (int index = 0; index < prim->basis().size(); ++index) {
    frac_coords.block<3, 1>(0, index) = prim->basis()[index].const_frac();
  }
  xtal::Lattice lattice = prim->lattice();
  std::string title = prim->title();
  prim.reset();
  return make_prim(lattice, frac_coords, occ_dof, {}, {}, {}, title);
}

=======
xtal::SimpleStructure simplestructure_from_poscar(std::string &poscar_path,
                                                  double xtal_tol) {
  std::filesystem::path path(poscar_path);
  std::ifstream poscar_stream(path);
  return xtal::make_simple_structure(poscar_stream, xtal_tol);
}
>>>>>>> fedd3f7a
/// \brief Format xtal::BasicStructure as JSON string
std::string prim_to_json(
    std::shared_ptr<xtal::BasicStructure const> const &prim) {
  jsonParser json;
  write_prim(*prim, json, FRAC);
  std::stringstream ss;
  ss << json;
  return ss.str();
}

bool is_same_prim(xtal::BasicStructure const &first,
                  xtal::BasicStructure const &second) {
  return &first == &second;
}

std::shared_ptr<xtal::BasicStructure const> share_prim(
    std::shared_ptr<xtal::BasicStructure const> const &prim) {  // for testing
  return prim;
}

std::shared_ptr<xtal::BasicStructure const> copy_prim(
    std::shared_ptr<xtal::BasicStructure const> const &prim) {  // for testing
  return std::make_shared<xtal::BasicStructure const>(*prim);
}

xtal::Lattice const &get_prim_lattice(
    std::shared_ptr<xtal::BasicStructure const> const &prim) {
  return prim->lattice();
}

Eigen::MatrixXd get_prim_coordinate_frac(
    std::shared_ptr<xtal::BasicStructure const> const &prim) {
  Eigen::MatrixXd coordinate_frac(3, prim->basis().size());
  Index b = 0;
  for (auto const &site : prim->basis()) {
    coordinate_frac.col(b) = site.const_frac();
    ++b;
  }
  return coordinate_frac;
}

Eigen::MatrixXd get_prim_coordinate_cart(
    std::shared_ptr<xtal::BasicStructure const> const &prim) {
  return prim->lattice().lat_column_mat() * get_prim_coordinate_frac(prim);
}

std::vector<std::vector<std::string>> get_prim_occ_dof(
    std::shared_ptr<xtal::BasicStructure const> const &prim) {
  return prim->unique_names();
}

std::vector<std::vector<DoFSetBasis>> get_prim_local_dof(
    std::shared_ptr<xtal::BasicStructure const> const &prim) {
  std::vector<std::vector<DoFSetBasis>> local_dof;
  Index b = 0;
  for (auto const &site : prim->basis()) {
    std::vector<DoFSetBasis> site_dof;
    for (auto const &pair : site.dofs()) {
      std::string const &dofname = pair.first;
      xtal::SiteDoFSet const &dofset = pair.second;
      site_dof.emplace_back(dofname, dofset.component_names(), dofset.basis());
    }
    local_dof.push_back(site_dof);
    ++b;
  }
  return local_dof;
}

std::vector<DoFSetBasis> get_prim_global_dof(
    std::shared_ptr<xtal::BasicStructure const> const &prim) {
  std::vector<DoFSetBasis> global_dof;
  for (auto const &pair : prim->global_dofs()) {
    std::string const &dofname = pair.first;
    xtal::DoFSet const &dofset = pair.second;
    global_dof.emplace_back(dofname, dofset.component_names(), dofset.basis());
  }
  return global_dof;
}

std::map<std::string, xtal::Molecule> get_prim_molecules(
    std::shared_ptr<xtal::BasicStructure const> const &prim) {
  std::map<std::string, xtal::Molecule> molecules;
  std::vector<std::vector<std::string>> mol_names = prim->unique_names();
  if (mol_names.empty()) {
    mol_names = xtal::allowed_molecule_unique_names(*prim);
  }
  Index b = 0;
  for (auto const &site_mol_names : mol_names) {
    Index i = 0;
    for (auto const &name : site_mol_names) {
      if (!molecules.count(name)) {
        molecules.emplace(name, prim->basis()[b].occupant_dof()[i]);
      }
      ++i;
    }
    ++b;
  }
  return molecules;
}

std::shared_ptr<xtal::BasicStructure const> make_within(
    std::shared_ptr<xtal::BasicStructure const> const &init_prim) {
  auto prim = std::make_shared<xtal::BasicStructure>(*init_prim);
  prim->within();
  return prim;
}

std::shared_ptr<xtal::BasicStructure const> make_primitive(
    std::shared_ptr<xtal::BasicStructure const> const &init_prim) {
  auto prim = std::make_shared<xtal::BasicStructure>(*init_prim);
  *prim = xtal::make_primitive(*prim, prim->lattice().tol());
  return prim;
}

std::shared_ptr<xtal::BasicStructure const> make_canonical_prim(
    std::shared_ptr<xtal::BasicStructure const> const &init_prim) {
  auto prim = std::make_shared<xtal::BasicStructure>(*init_prim);
  xtal::Lattice lattice{prim->lattice()};
  lattice.make_right_handed();
  lattice = xtal::canonical::equivalent(lattice);
  prim->set_lattice(xtal::canonical::equivalent(lattice), CART);
  return prim;
}

std::vector<std::vector<Index>> asymmetric_unit_indices(
    std::shared_ptr<xtal::BasicStructure const> const &prim) {
  // Note: pybind11 doesn't nicely convert sets of set,
  // so return vector of vector, which is converted to List[List[int]]
  std::vector<std::vector<Index>> result;
  std::set<std::set<Index>> asym_unit = make_asymmetric_unit(*prim);
  for (auto const &orbit : asym_unit) {
    result.push_back(std::vector<Index>(orbit.begin(), orbit.end()));
  }
  return result;
}

std::vector<xtal::SymOp> make_prim_factor_group(
    std::shared_ptr<xtal::BasicStructure const> const &prim) {
  return xtal::make_factor_group(*prim);
}

std::vector<xtal::SymOp> make_prim_crystal_point_group(
    std::shared_ptr<xtal::BasicStructure const> const &prim) {
  auto fg = xtal::make_factor_group(*prim);
  return xtal::make_crystal_point_group(fg, prim->lattice().tol());
}

// SymOp

xtal::SymOp make_symop(Eigen::Matrix3d const &matrix,
                       Eigen::Vector3d const &translation, bool time_reversal) {
  return xtal::SymOp(matrix, translation, time_reversal);
}

std::string symop_to_json(xtal::SymOp const &op, xtal::Lattice const &lattice) {
  jsonParser json;
  to_json(op.matrix, json["matrix"]);
  to_json_array(op.translation, json["translation"]);
  to_json(op.is_time_reversal_active, json["time_reversal"]);

  std::stringstream ss;
  ss << json;
  return ss.str();
}

// SymInfo

xtal::SymInfo make_syminfo(xtal::SymOp const &op,
                           xtal::Lattice const &lattice) {
  return xtal::SymInfo(op, lattice);
}

std::string get_syminfo_type(xtal::SymInfo const &syminfo) {
  return to_string(syminfo.op_type);
}

Eigen::Vector3d get_syminfo_axis(xtal::SymInfo const &syminfo) {
  return syminfo.axis.const_cart();
}

double get_syminfo_angle(xtal::SymInfo const &syminfo) { return syminfo.angle; }

Eigen::Vector3d get_syminfo_screw_glide_shift(xtal::SymInfo const &syminfo) {
  return syminfo.screw_glide_shift.const_cart();
}

Eigen::Vector3d get_syminfo_location(xtal::SymInfo const &syminfo) {
  return syminfo.location.const_cart();
}

std::string get_syminfo_brief_cart(xtal::SymInfo const &syminfo) {
  return to_brief_unicode(syminfo, xtal::SymInfoOptions(CART));
}

std::string get_syminfo_brief_frac(xtal::SymInfo const &syminfo) {
  return to_brief_unicode(syminfo, xtal::SymInfoOptions(FRAC));
}

std::string syminfo_to_json(xtal::SymInfo const &syminfo) {
  jsonParser json;
  to_json(syminfo, json);

  to_json(to_brief_unicode(syminfo, xtal::SymInfoOptions(CART)),
          json["brief"]["CART"]);
  to_json(to_brief_unicode(syminfo, xtal::SymInfoOptions(FRAC)),
          json["brief"]["FRAC"]);

  std::stringstream ss;
  ss << json;
  return ss.str();
}

xtal::SimpleStructure make_simplestructure(
    xtal::Lattice const &lattice,
    Eigen::MatrixXd const &atom_coordinate_frac = Eigen::MatrixXd(),
    std::vector<std::string> const &atom_type = std::vector<std::string>{},
    std::map<std::string, Eigen::MatrixXd> const &atom_properties =
        std::map<std::string, Eigen::MatrixXd>{},
    Eigen::MatrixXd const &mol_coordinate_frac = Eigen::MatrixXd(),
    std::vector<std::string> const &mol_type = std::vector<std::string>{},
    std::map<std::string, Eigen::MatrixXd> const &mol_properties =
        std::map<std::string, Eigen::MatrixXd>{},
    std::map<std::string, Eigen::MatrixXd> const &global_properties =
        std::map<std::string, Eigen::MatrixXd>{}) {
  xtal::SimpleStructure simple;
  simple.lat_column_mat = lattice.lat_column_mat();
  Eigen::MatrixXd const &L = simple.lat_column_mat;
  simple.atom_info.coords = L * atom_coordinate_frac;
  simple.atom_info.names = atom_type;
  simple.atom_info.properties = atom_properties;
  simple.mol_info.coords = L * mol_coordinate_frac;
  simple.mol_info.names = mol_type;
  simple.mol_info.properties = mol_properties;
  simple.properties = global_properties;
  return simple;
}

xtal::Lattice get_simplestructure_lattice(xtal::SimpleStructure const &simple) {
  return xtal::Lattice(simple.lat_column_mat);
}

Eigen::MatrixXd get_simplestructure_atom_coordinate_cart(
    xtal::SimpleStructure const &simple) {
  if (simple.atom_info.coords.cols() == 0) {
    return Eigen::MatrixXd::Zero(3, 0);
  }
  return simple.atom_info.coords;
}

Eigen::MatrixXd get_simplestructure_atom_coordinate_frac(
    xtal::SimpleStructure const &simple) {
  if (simple.atom_info.coords.cols() == 0) {
    return Eigen::MatrixXd::Zero(3, 0);
  }
  return get_simplestructure_lattice(simple).inv_lat_column_mat() *
         simple.atom_info.coords;
}

std::vector<std::string> get_simplestructure_atom_type(
    xtal::SimpleStructure const &simple) {
  return simple.atom_info.names;
}

std::map<std::string, Eigen::MatrixXd> get_simplestructure_atom_properties(
    xtal::SimpleStructure const &simple) {
  return simple.atom_info.properties;
}

Eigen::MatrixXd get_simplestructure_mol_coordinate_cart(
    xtal::SimpleStructure const &simple) {
  if (simple.mol_info.coords.cols() == 0) {
    return Eigen::MatrixXd::Zero(3, 0);
  }
  return simple.mol_info.coords;
}

Eigen::MatrixXd get_simplestructure_mol_coordinate_frac(
    xtal::SimpleStructure const &simple) {
  if (simple.mol_info.coords.cols() == 0) {
    return Eigen::MatrixXd::Zero(3, 0);
  }
  return get_simplestructure_lattice(simple).inv_lat_column_mat() *
         simple.mol_info.coords;
}

std::vector<std::string> get_simplestructure_mol_type(
    xtal::SimpleStructure const &simple) {
  return simple.mol_info.names;
}

std::map<std::string, Eigen::MatrixXd> get_simplestructure_mol_properties(
    xtal::SimpleStructure const &simple) {
  return simple.mol_info.properties;
}

std::map<std::string, Eigen::MatrixXd> get_simplestructure_global_properties(
    xtal::SimpleStructure const &simple) {
  return simple.properties;
}

xtal::SimpleStructure simplestructure_from_json(std::string const &json_str) {
  jsonParser json = jsonParser::parse(json_str);
  xtal::SimpleStructure simple;
  from_json(simple, json);
  return simple;
}

std::string simplestructure_to_json(xtal::SimpleStructure const &simple) {
  jsonParser json;
  to_json(simple, json);
  std::stringstream ss;
  ss << json;
  return ss.str();
}

std::vector<xtal::SymOp> make_simplestructure_factor_group(
    xtal::SimpleStructure const &simple) {
  std::vector<std::vector<std::string>> occ_dof;
  for (std::string name : simple.atom_info.names) {
    occ_dof.push_back({name});
  }
  std::shared_ptr<xtal::BasicStructure const> prim =
      make_prim(get_simplestructure_lattice(simple),
                get_simplestructure_atom_coordinate_frac(simple), occ_dof);
  return xtal::make_factor_group(*prim);
}

std::vector<xtal::SymOp> make_simplestructure_crystal_point_group(
    xtal::SimpleStructure const &simple) {
  auto fg = make_simplestructure_factor_group(simple);
  return xtal::make_crystal_point_group(fg, TOL);
}

xtal::SimpleStructure make_simplestructure_within(
    xtal::SimpleStructure const &init_structure) {
  xtal::SimpleStructure structure = init_structure;
  structure.within();
  return structure;
}

xtal::SimpleStructure make_superstructure(
    Eigen::Matrix3l const &transformation_matrix_to_super,
    xtal::SimpleStructure const &simple) {
  return xtal::make_superstructure(transformation_matrix_to_super.cast<int>(),
                                   simple);
}

std::vector<Eigen::VectorXd> make_equivalent_property_values(
    std::vector<xtal::SymOp> const &point_group, Eigen::VectorXd const &x,
    std::string property_type, Eigen::MatrixXd basis = Eigen::MatrixXd(0, 0),
    double tol = TOL) {
  AnisoValTraits traits(property_type);
  Index dim = traits.dim();
  auto compare = [&](Eigen::VectorXd const &lhs, Eigen::VectorXd const &rhs) {
    return float_lexicographical_compare(lhs, rhs, tol);
  };
  std::set<Eigen::VectorXd, decltype(compare)> equivalent_x(compare);
  if (basis.cols() == 0) {
    basis = Eigen::MatrixXd::Identity(dim, dim);
  }
  Eigen::MatrixXd basis_pinv = _xtal_impl::pseudoinverse(basis);
  for (auto const &op : point_group) {
    Eigen::VectorXd x_standard = basis * x;
    Eigen::MatrixXd M = traits.symop_to_matrix(op.matrix, op.translation,
                                               op.is_time_reversal_active);
    equivalent_x.insert(basis_pinv * M * x_standard);
  }
  return std::vector<Eigen::VectorXd>(equivalent_x.begin(), equivalent_x.end());
}

// UnitCellCoord
xtal::UnitCellCoord make_integral_site_coordinate(
    Index sublattice, Eigen::Vector3l const &unitcell) {
  return xtal::UnitCellCoord(sublattice, unitcell);
}

// UnitCellCoordRep
xtal::UnitCellCoordRep make_unitcellcoord_rep(
    xtal::SymOp const &op, xtal::BasicStructure const &prim) {
  return xtal::make_unitcellcoord_rep(op, prim.lattice(),
                                      xtal::symop_site_map(op, prim));
}

}  // namespace CASMpy

PYBIND11_DECLARE_HOLDER_TYPE(T, std::shared_ptr<T>);

PYBIND11_MODULE(_xtal, m) {
  using namespace CASMpy;

  m.doc() = R"pbdoc(
        casm.xtal
        ---------

        The casm.xtal module is a Python interface to the crystallography
        classes and methods in the CASM::xtal namespace of the CASM C++ libraries.
        This includes:

        - Data structures for representing lattices, crystal structures, and
          degrees of freedom (DoF).
        - Methods for enumerating lattices, making super structures,
          finding primitive and reduced cells, and finding symmetry
          operations.

    )pbdoc";

  m.attr("TOL") = TOL;

  py::class_<xtal::SimpleStructure> pyStructure(m, "Structure", R"pbdoc(
    A crystal structure

    Structure may specify atom and / or molecule coordinates and properties:

    - lattice vectors
    - atom coordinates
    - atom type names
    - continuous atom properties
    - molecule coordinates
    - molecule type names
    - continuous molecule properties
    - continuous global properties

    Atom representation is most widely supported in CASM methods. In some limited cases the molecule representation is used.

    Notes
    -----

    The positions of atoms or molecules in the crystal state is defined by the lattice and atom coordinates or molecule coordinates. If included, strain and displacement properties, which are defined in reference to an ideal state, should be interpreted as the strain and displacement that takes the crystal from the ideal state to the state specified by the structure lattice and atom or molecule coordinates. The convention used by CASM is that displacements are applied first, and then the displaced coordinates and lattice vectors are strained.

    See the CASM `Degrees of Freedom (DoF) and Properties`_
    documentation for the full list of supported properties and their
    definitions.

    .. _`Degrees of Freedom (DoF) and Properties`: https://prisms-center.github.io/CASMcode_docs/formats/dof_and_properties/

    )pbdoc");

  py::class_<xtal::Lattice>(m, "Lattice", R"pbdoc(
      A 3-dimensional lattice
      )pbdoc")
      .def(py::init<Eigen::Matrix3d const &, double, bool>(),
           "Construct a Lattice", py::arg("column_vector_matrix"),
           py::arg("tol") = TOL, py::arg("force") = false, R"pbdoc(

      Parameters
      ----------
      column_vector_matrix : array_like, shape=(3,3)
          The lattice vectors, as columns of a 3x3 matrix.
      tol : float, default=xtal.TOL
          Tolerance to be used for crystallographic comparisons.
      )pbdoc")
      .def("column_vector_matrix", &xtal::Lattice::lat_column_mat,
           "Returns the lattice vectors, as columns of a 3x3 matrix.")
      .def("tol", &xtal::Lattice::tol,
           "Returns the tolerance used for crystallographic comparisons.")
      .def("set_tol", &xtal::Lattice::set_tol, py::arg("tol"),
           "Set the tolerance used for crystallographic comparisons.")
      .def(py::self < py::self,
           "Sorts lattices by how canonical the lattice vectors are")
      .def(py::self <= py::self,
           "Sort lattices by how canonical the lattice vectors are")
      .def(py::self > py::self,
           "Sort lattices by how canonical the lattice vectors are")
      .def(py::self >= py::self,
           "Sort lattices by how canonical the lattice vectors are")
      .def(py::self == py::self,
           "True if lattice vectors are approximately equal")
      .def(py::self != py::self,
           "True if lattice vectors are not approximately equal");

  m.def("make_canonical_lattice", &make_canonical_lattice, py::arg("lattice"),
        R"pbdoc(
    Returns the canonical equivalent lattice

    Finds the canonical right-handed Niggli cell of the lattice, applying
    lattice point group operations to find the equivalent lattice in a
    standardized orientation. The canonical orientation prefers lattice
    vectors that form symmetric matrices with large positive values on the
    diagonal and small values off the diagonal. See also `Lattice Canonical
    Form`_.

    Notes
    -----
    The returned lattice is not canonical in the context of Prim supercell
    lattices, in which case the crystal point group must be used in
    determining the canonical orientation of the supercell lattice.

    .. _`Lattice Canonical Form`: https://prisms-center.github.io/CASMcode_docs/formats/lattice_canonical_form/

    Parameters
    ----------
    init_lattice : casm.xtal.Lattice
        The initial lattice.

    Returns
    -------
    lattice : casm.xtal.Lattice
        The canonical equivalent lattice, using the lattice point group.
    )pbdoc");

  m.def("make_canonical", &make_canonical_lattice, py::arg("init_lattice"),
        "Equivalent to :func:`~casm.xtal.make_canonical_lattice`");

  m.def("fractional_to_cartesian", &fractional_to_cartesian, py::arg("lattice"),
        py::arg("coordinate_frac"), R"pbdoc(
    Convert fractional coordinates to Cartesian coordinates

    The result is equal to:

    .. code-block:: Python

        lattice.column_vector_matrix() @ coordinate_frac

    Parameters
    ----------
    lattice : casm.xtal.Lattice
        The lattice.
    coordinate_frac : array_like, shape (3, n)
        Coordinates, as columns of a matrix, in fractional coordinates
        with respect to the lattice vectors.

    Returns
    -------
    coordinate_cart : numpy.ndarray[numpy.float64[3, n]]
        Coordinates, as columns of a matrix, in Cartesian coordinates.
    )pbdoc");

  m.def("cartesian_to_fractional", &cartesian_to_fractional, py::arg("lattice"),
        py::arg("coordinate_cart"), R"pbdoc(
    Convert Cartesian coordinates to fractional coordinates

    The result is equal to:

    .. code-block:: Python

        np.linalg.pinv(lattice.column_vector_matrix()) @ coordinate_cart

    Parameters
    ----------
    lattice : casm.xtal.Lattice
        The lattice.
    coordinate_cart : array_like, shape (3, n)
        Coordinates, as columns of a matrix, in Cartesian coordinates.

    Returns
    -------
    coordinate_frac : numpy.ndarray[numpy.float64[3, n]]
        Coordinates, as columns of a matrix, in fractional coordinates
        with respect to the lattice vectors.
    )pbdoc");

  m.def("fractional_within", &fractional_within, py::arg("lattice"),
        py::arg("init_coordinate_frac"), R"pbdoc(
    Translate fractional coordinates within the lattice unit cell

    Parameters
    ----------
    lattice : casm.xtal.Lattice
        The lattice.
    init_coordinate_frac : array_like, shape (3, n)
        Coordinates, as columns of a matrix, in fractional coordinates
        with respect to the lattice vectors.

    Returns
    -------
    coordinate_frac : numpy.ndarray[numpy.float64[3, n]]
        Coordinates, as columns of a matrix, in fractional coordinates
        with respect to the lattice vectors, translatd within the
        lattice unit cell.
    )pbdoc");

  m.def(
      "min_periodic_displacement",
      [](xtal::Lattice const &lattice, Eigen::Vector3d const &r1,
         Eigen::Vector3d const &r2, bool robust) {
        if (robust) {
          return robust_pbc_displacement_cart(lattice, r1, r2);
        } else {
          return fast_pbc_displacement_cart(lattice, r1, r2);
        }
      },
      py::arg("lattice"), py::arg("r1"), py::arg("r2"),
      py::arg("robust") = true,
      R"pbdoc(
      Return minimum length displacement (r2 - r1), accounting for periodic
      boundary conditions.

      Parameters
      ----------
      lattice : casm.xtal.Lattice
          The lattice, defining the periodic boundaries.
      r1 : array_like, shape (3, 1)
          Position, r1, in Cartesian coordinates.
      r2 : array_like, shape (3, 1)
          Position, r2, in Cartesian coordinates.
      robust : boolean, default=True
          If True, use a "robust" method which uses the lattice's Wigner-Seitz
          cell to determine the nearest image, which guarantees to find the
          minimum distance. If False, use a "fast" method, which removes integer
          multiples of lattice translations from the displacement, but may not
          result in the true minimum distance.

      Returns
      -------
      displacement: numpy.ndarray[numpy.float64[3, 1]]]
          The displacement r2 - r1, in Cartesian coordinates, with minimum length,
          accounting for periodic boundary conditions.
      )pbdoc");

  m.def("make_point_group", &make_lattice_point_group, py::arg("lattice"),
        R"pbdoc(
      Returns the lattice point group

      Parameters
      ----------
      lattice : casm.xtal.Lattice
          The lattice.

      Returns
      -------
      point_group : List[casm.xtal.SymOp]
          The set of rigid transformations that keep the origin fixed
          (i.e. have zero translation vector) and map the lattice (i.e.
          all points that are integer multiples of the lattice vectors)
          onto itself.
      )pbdoc");

  m.def("is_equivalent_to", &xtal::is_equivalent, py::arg("lattice1"),
        py::arg("lattice2"), R"pbdoc(
      Check if lattice1 is equivalent to lattice2

      Two lattices, L1 and L2, are equivalent (i.e. have the same
      lattice points) if there exists U such that:

      .. code-block:: Python

          L1 = L2 @ U,

      where L1 and L2 are the lattice vectors as matrix columns, and
      U is a unimodular matrix (integer matrix, with abs(det(U))==1).

      Parameters
      ----------
      lattice1 : casm.xtal.Lattice
          The first lattice.
      lattice2 : casm.xtal.Lattice
          The second lattice.

      Returns
      -------
      is_equivalent: bool
          True if lattice1 is equivalent to lattice2.
      )pbdoc");

  m.def("is_superlattice_of", &is_superlattice_of, py::arg("lattice1"),
        py::arg("lattice2"), R"pbdoc(
      Check if lattice1 is a superlattice of lattice2

      If lattice1 is a superlattice of lattice2, then

      .. code-block:: Python

          L1 = L2 @ T

      where p is the index of a point_group operation, T is an approximately
      integer tranformation matrix T, and L1 and L2 are the lattice vectors, as
      columns of a matrix, of lattice1 and lattice2, respectively.

      Parameters
      ----------
      lattice1 : casm.xtal.Lattice
          The first lattice.
      lattice2 : casm.xtal.Lattice
          The second lattice.

      Returns
      -------
      (is_superlattice_of, T): (bool, numpy.ndarray[numpy.float64[3, 3]])
          Returns tuple with a boolean that is True if lattice1 is a
          superlattice of lattice2, and the tranformation matrix T
          such that L1 = L2 @ T. Note: If is_superlattice_of==True,
          numpy.rint(T).astype(int) can be used to round array elements to
          the nearest integer.
      )pbdoc");

  m.def("is_equivalent_superlattice_of", &is_equivalent_superlattice_of,
        py::arg("lattice1"), py::arg("lattice2"),
        py::arg("point_group") = std::vector<xtal::SymOp>{}, R"pbdoc(
      Check if lattice1 is equivalent to a superlattice of lattice2

      If lattice1 is equivalent to a superlattice of lattice2, then

      .. code-block:: Python

          L1 = point_group[p].matrix() @ L2 @ T

      where p is the index of a point_group operation, T is an approximately
      integer tranformation matrix T, and L1 and L2 are the lattice vectors, as
      columns of a matrix, of lattice1 and lattice2, respectively.

      Parameters
      ----------
      lattice1 : casm.xtal.Lattice
          The first lattice.
      lattice2 : casm.xtal.Lattice
          The second lattice.
      point_group : List[casm.xtal.SymOp]
          The point group symmetry that generates equivalent lattices. Depending
          on the use case, this is often the prim crystal point group,
          :func:`~casm.xtal.make_crystal_point_group()`, or the lattice
          point group, :func:`~casm.xtal.make_point_group()`.

      Returns
      -------
      (is_equivalent_superlattice_of, T, p): (bool,
      numpy.ndarray[numpy.float64[3, 3]], int)
          Returns tuple with a boolean that is True if lattice1 is
          equivalent to a superlattice of lattice2, the
          tranformation matrix T, and point group index, p, such that L1 =
          point_group[p].matrix() @ L2 @ T. Note: If
          is_equivalent_superlattice_of==True, numpy.rint(T).astype(int) can
          be used to round array elements to the nearest integer.
      )pbdoc");

  m.def("make_transformation_matrix_to_super",
        &make_transformation_matrix_to_super, py::arg("superlattice"),
        py::arg("unit_lattice"),
        R"pbdoc(
     Returns the integer transformation matrix for the superlattice relative a unit lattice.

     Parameters
     ----------
     superlattice : casm.xtal.Lattice
         The superlattice.
     unit_lattice : casm.xtal.Lattice
         The unit lattice.

     Returns
     -------
     T: numpy.ndarray[numpy.int64[3, 3]]
         Returns the integer tranformation matrix T such that S = L @ T, where S and L
         are the lattice vectors, as columns of a matrix, of the superlattice and
         unit_lattice, respectively.

     Raises
     ------
     RuntimeError:
         If superlattice is not a superlattice of unit_lattice.
     )pbdoc");

  m.def("enumerate_superlattices", &enumerate_superlattices,
        py::arg("unit_lattice"), py::arg("point_group"), py::arg("max_volume"),
        py::arg("min_volume") = Index(1), py::arg("dirs") = std::string("abc"),
        R"pbdoc(
      Enumerate symmetrically distinct superlattices

      Superlattices satify:

      .. code-block:: Python

          S = L @ T,

      where S and L are, respectively, the superlattice and unit lattice vectors as columns of
      (3x3) matrices, and T is an integer (3x3) transformation matrix.

      Superlattices S1 and S2 are symmetrically equivalent if there exists p and U such that:

      .. code-block:: Python

          S2 = p.matrix() @ S1 @ U,

      where p is an element in the point group, and U is a unimodular matrix (integer matrix, with
      abs(det(U))==1).

      Parameters
      ----------
      unit_lattice : casm.xtal.Lattice
          The unit lattice.
      point_group : List[casm.xtal.SymOp]
          The point group symmetry that determines if superlattices are equivalent. Depending on the use case, this is often the prim crystal point group, :func:`~casm.xtal.make_crystal_point_group()`, or the lattice point group, :func:`~casm.xtal.make_point_group()`.
      max_volume : int
          The maximum volume superlattice to enumerate, as a multiple of the volume of unit_lattice.
      min_volume : int, default=1
          The minimum volume superlattice to enumerate, as a multiple of the volume of unit_lattice.
      dirs : str, default="abc"
          A string indicating which lattice vectors to enumerate over. Some combination of 'a',
          'b', and 'c', where 'a' indicates the first lattice vector of the unit cell, 'b' the
          second, and 'c' the third.

      Returns
      -------
      superlattices : List[casm.xtal.Lattice]
          A list of superlattices of the unit lattice which are distinct under application of
          point_group. The resulting lattices will be in canonical form with respect to the
          point_group.
      )pbdoc");

  m.def("make_superduperlattice", &make_superduperlattice, py::arg("lattices"),
        py::arg("mode") = std::string("commensurate"),
        py::arg("point_group") = std::vector<xtal::SymOp>{}, R"pbdoc(
      Returns the smallest lattice that is superlattice of the input lattices

      Parameters
      ----------
      lattices : List[casm.xtal.Lattice]
          List of lattices.
      mode : str, default="commensurate"
          One of:

          - "commensurate": Returns the smallest possible superlattice of all input lattices
          - "minimal_commensurate": Returns the lattice that is the smallest possible superlattice of an equivalent lattice to all input lattice
          - "fully_commensurate": Returns the lattice that is a superlattice of all equivalents of
            all input lattices
      point_group : List[casm.xtal.symop], default=[]
          Point group that generates the equivalent lattices for the the "minimal_commensurate" and
          "fully_commensurate" modes.

      Returns
      -------
      superduperlattice : casm.xtal.Lattice
          The superduperlattice
      )pbdoc");

  py::class_<xtal::AtomPosition>(m, "AtomComponent", R"pbdoc(
      An atomic component of a molecular :class:`~casm.xtal.Occupant`
      )pbdoc")
      .def(py::init(&make_atom_position), py::arg("name"),
           py::arg("coordinate"), py::arg("properties"), R"pbdoc(

      Parameters
      ----------
      name : str
          A \"chemical name\", which must be identical for atoms to
          be found symmetrically equivalent. The names are case
          sensitive, and "Va" is reserved for vacancies.
      coordinate : array_like, shape (3,)
          Position of the atom, in Cartesian coordinates, relative
          to the basis site at which the occupant containing this
          atom is placed.
      properties : Dict[str, array_like]
          Fixed properties of the atom, such as magnetic sping or
          selective dynamics flags. Keys must be the name of a
          CASM-supported property type. Values are arrays with
          dimensions matching the standard dimension of the property
          type.

          See the CASM `Degrees of Freedom (DoF) and Properties`_
          documentation for the full list of supported properties and their
          definitions.

          .. _`Degrees of Freedom (DoF) and Properties`: https://prisms-center.github.io/CASMcode_docs/formats/dof_and_properties/
      )pbdoc")
      .def("name", &xtal::AtomPosition::name,
           "Returns the \"chemical name\" of the atom.")
      .def("coordinate", &xtal::AtomPosition::cart, R"pbdoc(
           Returns the position of the atom

           The osition is in Cartesian coordinates, relative to the
           basis site at which the occupant containing this atom
           is placed.
           )pbdoc")
      .def("properties", &get_atom_position_properties,
           "Returns the fixed properties of the atom");

  py::class_<xtal::Molecule>(m, "Occupant", R"pbdoc(
      A site occupant, which may be a vacancy, atom, or molecule

      The Occupant class is used to represent all chemical species,
      including single atoms, vacancies, and molecules.

      )pbdoc")
      .def(py::init(&make_molecule), py::arg("name"),
           py::arg("atoms") = std::vector<xtal::AtomPosition>{},
           py::arg("is_divisible") = false,
           py::arg("properties") = std::map<std::string, Eigen::MatrixXd>{},
           R"pbdoc(

      Parameters
      ----------
      name : str
          A \"chemical name\", which must be identical for occupants to
          be found symmetrically equivalent. The names are case
          sensitive, and "Va" is reserved for vacancies.
      atoms : List[casm.xtal.AtomComponent], optional
          The atomic components of a molecular occupant. Atoms and
          vacancies are represented with a single AtomComponent with the
          same name for the Occupant and the AtomComponent. If atoms is
          an empty list (the default value), then an atom or vacancy is
          created, based on the name parameter.
      is_divisible : bool, default=False
          If True, indicates an Occupant that may split into components
          during kinetic Monte Carlo calculations.
      properties : Dict[str, array_like], default={}
          Fixed properties of the occupant, such as magnetic
          spin or selective dynamics flags. Keys must be the name of a
          CASM-supported property type. Values are arrays with
          dimensions matching the standard dimension of the property
          type.

          See the CASM `Degrees of Freedom (DoF) and Properties`_
          documentation for the full list of supported properties and their
          definitions.

          .. _`Degrees of Freedom (DoF) and Properties`: https://prisms-center.github.io/CASMcode_docs/formats/dof_and_properties/
      )pbdoc")
      .def("name", &xtal::Molecule::name,
           "The \"chemical name\" of the occupant")
      .def("is_divisible", &xtal::Molecule::is_divisible,
           "True if is divisible in kinetic Monte Carlo calculations")
      .def("atoms", &xtal::Molecule::atoms,
           "Returns the atomic components of the occupant")
      .def("properties", &get_molecule_properties,
           "Returns the fixed properties of the occupant");

  m.def("is_vacancy", &xtal::Molecule::is_vacancy,
        "True if occupant is a vacancy.");

  m.def("is_atomic", &xtal::Molecule::is_atomic,
        "True if occupant is a single isotropic atom or vacancy");

  m.def("make_vacancy", &xtal::Molecule::make_vacancy, R"pbdoc(
      Construct a Occupant object representing a vacancy

      This function is equivalent to ``casm.xtal.Occupant("Va")``.
      )pbdoc");

  m.def("make_atom", &xtal::Molecule::make_atom, py::arg("name"), R"pbdoc(
      Construct a Occupant object representing a single isotropic atom

      This function is equivalent to ``casm.xtal.Occupant(name)``.

      Parameters
      ----------
      name : str
          A \"chemical name\", which must be identical for occupants
          to be found symmetrically equivalent. The names are case
          sensitive, and "Va" is reserved for vacancies.
      )pbdoc");

  py::class_<DoFSetBasis>(m, "DoFSetBasis", R"pbdoc(
      The basis for a set of degrees of freedom (DoF)

      Degrees of freedom (DoF) are continuous-valued vectors having a
      standard basis that is related to the fixed reference frame of
      the crystal. CASM supports both site DoF, which are associated
      with a particular prim basis site, and global DoF, which are
      associated with the infinite crystal. Standard DoF types are
      implemented in CASM and a traits system allows developers to
      extend CASM to include additional types of DoF.

      In many cases, the standard basis is the appropriate choice, but
      CASM also allows for a user-specified basis in terms of the
      standard basis. A user-specified basis may fully span the
      standard basis or only a subspace. This allows:

      - restricting strain to a subspace, such as only volumetric or
        only shear strains
      - restricting displacements to a subspace, such as only within
        a particular plane
      - reorienting DoF, such as to use symmetry-adapted strain order
        parameters

      See the CASM `Degrees of Freedom (DoF) and Properties`_
      documentation for the full list of supported DoF types and their
      definitions. Some examples:

      - `"disp"`: Atomic displacement
      - `"EAstrain"`: Euler-Almansi strain metric
      - `"GLstrain"`: Green-Lagrange strain metric
      - `"Hstrain"`: Hencky strain metric
      - `"Cmagspin"`: Collinear magnetic spin
      - `"SOmagspin"`: Non-collinear magnetic spin, with spin-orbit coupling

      .. _`Degrees of Freedom (DoF) and Properties`: https://prisms-center.github.io/CASMcode_docs/formats/dof_and_properties/
      )pbdoc")
      .def(py::init(&make_dofsetbasis), py::arg("dofname"),
           py::arg("axis_names") = std::vector<std::string>{},
           py::arg("basis") = Eigen::MatrixXd(0, 0), R"pbdoc(

      Parameters
      ----------
      dofname : str
          The type of DoF. Must be a CASM supported DoF type.
      basis : array_like, shape (m, n), default=numpy.ndarray[numpy.float64[1, 0]]
          User-specified DoF basis vectors, as columns of a matrix. The
          DoF values in this basis, `x_prim`, are related to the DoF
          values in the CASM standard basis, `x_standard`, according to
          `x_standard = basis * x_prim`. The number of rows in the basis
          matrix must match the standard dimension of the CASM DoF type.
          The number of columns must be less than or equal to the number
          of rows. The default value indicates the standard basis should
          be used.
      axis_names : List[str], default=[]
          Names for the DoF basis vectors (i.e. names for the basis matrix
          columns). Size must match number of columns in the basis matrix.
          The axis names should be appropriate for use in latex basis
          function formulas. Example, for ``dofname="disp"``:

              axis_names=["d_{1}", "d_{2}", "d_{3}"]

          The default value indicates the standard basis should be used.
      )pbdoc")
      .def("dofname", &get_dofsetbasis_dofname, "Returns the DoF type name.")
      .def("axis_names", &get_dofsetbasis_axis_names, "Returns the axis names.")
      .def("basis", &get_dofsetbasis_basis, "Returns the basis matrix.");

  // Note: Prim is intended to be `std::shared_ptr<xtal::BasicStructure const>`,
  // but Python does not handle constant-ness directly as in C++. Therefore, do
  // not add modifiers. Bound functions should still take
  // `std::shared_ptr<xtal::BasicStructure const> const &` or
  // `xtal::BasicStructure const &` arguments and return
  // `std::shared_ptr<xtal::BasicStructure const>`. Pybind11 will cast away the
  // const-ness of the returned quantity. The one exception is the method
  // `make_prim` used for the casm.xtal.Prim __init__ method, which it appears
  // must return `std::shared_ptr<xtal::BasicStructure>`.

  py::class_<xtal::BasicStructure, std::shared_ptr<xtal::BasicStructure>>(
      m, "Prim", R"pbdoc(
      A primitive crystal structure and allowed degrees of freedom (DoF) (the `"Prim"`)

      The Prim specifies:

      - lattice vectors
      - crystal basis sites
      - occupation DoF,
      - continuous local (site) DoF
      - continuous global DoF.

      It is usually best practice for the Prim to be an actual primitive
      cell, but it is not forced to be. The actual primitive cell will
      have a factor group with the minimum number of symmetry operations,
      which will result in more efficient methods. Some methods may have
      unexpected results when using a non-primitive Prim.

      Notes
      -----
      The Prim is not required to have the primitive equivalent cell at
      construction. The :func:`~casm.xtal.make_primitive` method may be
      used to find the primitive equivalent, and the
      :func:`~casm.xtal.make_canonical_prim` method may be used to find
      the equivalent with a Niggli cell lattice aligned in a CASM
      standard direction.
      )pbdoc")
      .def(py::init(&make_prim), py::arg("lattice"), py::arg("coordinate_frac"),
           py::arg("occ_dof"),
           py::arg("local_dof") = std::vector<std::vector<DoFSetBasis>>{},
           py::arg("global_dof") = std::vector<DoFSetBasis>{},
           py::arg("occupants") = std::map<std::string, xtal::Molecule>{},
           py::arg("title") = std::string("prim"),
           R"pbdoc(

      .. _prim-init:

      Parameters
      ----------
      lattice : Lattice
          The primitive cell Lattice.
      coordinate_frac : array_like, shape (3, n)
          Basis site positions, as columns of a matrix, in fractional
          coordinates with respect to the lattice vectors.
      occ_dof : List[List[str]]
          Labels ('orientation names') of occupants allowed on each basis
          site. The value occ_dof[b] is the list of occupants allowed on
          the `b`-th basis site. The values may either be (i) the name of
          an isotropic atom (i.e. "Mg") or vacancy ("Va"), or (ii) a key
          in the occupants dictionary (i.e. "H2O", or "H2_xx"). The names
          are case sensitive, and "Va" is reserved for vacancies.
      local_dof : List[List[DoFSetBasis]], default=[[]]
          Continuous DoF allowed on each basis site. No effect if empty.
          If not empty, the value local_dof[b] is a list of :class:`DoFSetBasis`
          objects describing the DoF allowed on the `b`-th basis site.
      global_dof : List[DoFSetBasis], default=[]
          Global continuous DoF allowed for the entire crystal.
      occupants : Dict[str, Occupant], default=[]
          :class:`Occupant` allowed in the crystal. The keys are labels
          ('orientation names') used in the occ_dof parameter. This may
          include isotropic atoms, vacancies, atoms with fixed anisotropic
          properties, and molecular occupants. A seperate key and value is
          required for all species with distinct anisotropic properties
          (i.e. "H2_xy", "H2_xz", and "H2_yz" for distinct orientations,
          or "A.up", and "A.down" for distinct collinear magnetic spins,
          etc.).
      title : str, default="prim"
          A title for the prim. When the prim is used to construct a
          cluster expansion, this must consist of alphanumeric characters
          and underscores only. The first character may not be a number.
      )pbdoc")
      .def("lattice", &get_prim_lattice, "Returns the lattice")
      .def("coordinate_frac", &get_prim_coordinate_frac,
           "Returns the basis site positions, as columns of a matrix, in "
           "fractional coordinates with respect to the lattice vectors")
      .def("coordinate_cart", &get_prim_coordinate_cart,
           "Returns the basis site positions, as columns of a matrix, in "
           "Cartesian coordinates")
      .def("occ_dof", &get_prim_occ_dof,
           "Returns the labels (orientation names) of occupants allowed on "
           "each basis site")
      .def("local_dof", &get_prim_local_dof,
           "Returns the continuous DoF allowed on each basis site")
      .def(
          "global_dof", &get_prim_global_dof,
          "Returns the continuous DoF allowed for the entire crystal structure")
      .def("occupants", &get_prim_molecules,
           "Returns the :class:`Occupant` allowed in the crystal.")
      .def_static(
          "from_dict",
          [](const nlohmann::json &data, double xtal_tol) {
            jsonParser json{data};
            ParsingDictionary<AnisoValTraits> const *aniso_val_dict = nullptr;
            return std::make_shared<xtal::BasicStructure>(
                read_prim(json, xtal_tol, aniso_val_dict));
          },
          "Construct a Prim from a Python dict. The `Prim reference "
          "<https://prisms-center.github.io/CASMcode_docs/formats/casm/"
          "crystallography/BasicStructure/>`_ documents the expected "
          "format.",
          py::arg("data"), py::arg("xtal_tol") = TOL)
      .def(
          "to_dict",
          [](std::shared_ptr<xtal::BasicStructure const> const &prim, bool frac,
             bool include_va) {
            jsonParser json;
            write_prim(*prim, json, FRAC);
            return static_cast<nlohmann::json>(json);
          },
          py::arg("frac") = true, py::arg("include_va") = false,
          R"pbdoc(
            Represent the Prim as a Python dict

            Parameters
            ----------
            frac : boolean, default=True
                If True, write basis site positions in fractional coordinates
                relative to the lattice vectors. If False, write basis site positions
                in Cartesian coordinates.
            include_va : boolean, default=False
                If a basis site only allows vacancies, it is not printed by default.
                If this is True, basis sites with only vacancies will be included.

            Returns
            ----------
            data : dict
                The `Prim reference <https://prisms-center.github.io/CASMcode_docs/formats/casm/crystallography/BasicStructure/>`_ documents the expected format.

            )pbdoc")
      .def_static(
          "from_json", &prim_from_json,
          "Construct a Prim from a JSON-formatted string. The `Prim reference "
          "<https://prisms-center.github.io/CASMcode_docs/formats/casm/"
          "crystallography/BasicStructure/>`_ documents the expected JSON "
          "format.",
          py::arg("prim_json_str"), py::arg("xtal_tol") = TOL)
      .def_static(
          "from_poscar", &prim_from_poscar,
          "Construct a Prim from poscar path provided as a string"
          "By default uses atom types from poscar as occupatinal degrees of "
          "freedom. It can be overridden by explicitly providing occ_dof as "
          "an argument.",
          py::arg("poscar_path"),
          py::arg("occ_dof") = std::vector<std::vector<std::string>>{},
          py::arg("xtal_tol") = TOL)
      .def("to_json", &prim_to_json,
           "Represent the Prim as a JSON-formatted string. The `Prim reference "
           "<https://prisms-center.github.io/CASMcode_docs/formats/casm/"
           "crystallography/BasicStructure/>`_ documents the expected JSON "
           "format.");

  m.def("_is_same_prim", &is_same_prim, py::arg("first"), py::arg("second"),
        R"pbdoc(
            Check if Prim are sharing the same data

            This is for testing purposes, it should be equivalent to
            `first is second` and `first == second`.

            Parameters
            ----------
            first : casm.xtal.Prim
                First Prim.

            second : casm.xtal.SharedPrim
                Second Prim.

            Returns
            ----------
            is_same : casm.xtal.Prim
                Returns true if Prim are sharing the same data

            )pbdoc");

  m.def("_share_prim", &share_prim, py::arg("init_prim"), R"pbdoc(
            Make a copy of a Prim - sharing same data

            This is for testing purposes.

            Parameters
            ----------
            init_prim : casm.xtal.Prim
                Initial prim.

            Returns
            ----------
            prim : casm.xtal.Prim
                A copy of the initial prim, sharing the same data.

            )pbdoc");

  m.def("_copy_prim", &copy_prim, py::arg("init_prim"), R"pbdoc(
            Make a copy of a Prim - not sharing same data

            This is for testing purposes.

            Parameters
            ----------
            init_prim : casm.xtal.Prim
                Initial prim.

            Returns
            ----------
            prim : casm.xtal.Prim
                A copy of the initial prim, not sharing the same data.

            )pbdoc");

  m.def("make_prim_within", &make_within, py::arg("init_prim"), R"pbdoc(
            Returns an equivalent Prim with all basis site coordinates within the unit cell

            Parameters
            ----------
            init_prim : casm.xtal.Prim
                The initial prim.

            Returns
            ----------
            prim : casm.xtal.Prim
                The prim with all basis site coordinates within the unit cell.

            )pbdoc");

  m.def("make_within", &make_within, py::arg("init_prim"),
        "Equivalent to :func:`~casm.xtal.make_prim_within`");

  m.def("make_primitive", &make_primitive, py::arg("init_prim"), R"pbdoc(
            Returns a primitive equivalent Prim

            A :class:`Prim` object is not forced to be the primitive equivalent
            cell at construction. This function finds and returns the primitive
            equivalent cell by checking for internal translations that map all
            basis sites onto equivalent basis sites, including allowed
            occupants and equivalent local degrees of freedom (DoF), if they
            exist.

            Parameters
            ----------
            init_prim : casm.xtal.Prim
                The initial prim.

            Returns
            ----------
            prim : Lattice
                The primitive equivalent prim.
            )pbdoc");

  m.def("make_canonical_prim", &make_canonical_prim, py::arg("init_prim"),
        R"pbdoc(
          Returns an equivalent Prim with canonical lattice

          Finds the canonical right-handed Niggli cell of the lattice, applying
          lattice point group operations to find the equivalent lattice in a
          standardized orientation. The canonical orientation prefers lattice
          vectors that form symmetric matrices with large positive values on the
          diagonal and small values off the diagonal. See also `Lattice Canonical Form`_.

          .. _`Lattice Canonical Form`: https://prisms-center.github.io/CASMcode_docs/formats/lattice_canonical_form/

          Parameters
          ----------
          init_prim : casm.xtal.Prim
              The initial prim.

          Returns
          ----------
          prim : Lattice
              The prim with canonical lattice.

        )pbdoc");

  m.def("make_canonical", &make_canonical_prim, py::arg("init_prim"),
        "Equivalent to :func:`~casm.xtal.make_canonical_prim`");

  m.def("asymmetric_unit_indices", &asymmetric_unit_indices, py::arg("prim"),
        R"pbdoc(
          Returns the indices of equivalent basis sites

          Parameters
          ----------
          prim : casm.xtal.Prim
              The prim.

          Returns
          -------
          asymmetric_unit_indices : List[List[int]]
              One list of basis site indices for each set of symmetrically equivalent basis sites.
              In other words, the elements of asymmetric_unit_indices[i] are the indices of the
              i-th set of basis sites which are symmetrically equivalent to each other.

          )pbdoc");

  m.def("make_prim_factor_group", &make_prim_factor_group, py::arg("prim"),
        R"pbdoc(
          Returns the factor group

          Parameters
          ----------
          prim : casm.xtal.Prim
              The prim.

          Returns
          -------
          factor_group : List[casm.xtal.SymOp]
              The the set of symmery operations, with translation lying within the primitive unit
              cell, that leave the lattice vectors, basis site coordinates, and all DoF invariant.

          )pbdoc");

  m.def("make_factor_group", &make_prim_factor_group, py::arg("prim"),
        "Equivalent to :func:`~casm.xtal.make_prim_factor_group`");

  m.def("make_prim_crystal_point_group", &make_prim_crystal_point_group,
        py::arg("prim"),
        R"pbdoc(
          Returns the crystal point group

          Parameters
          ----------
          prim : casm.xtal.Prim
              The prim.

          Returns
          -------
          crystal_point_group : List[casm.xtal.SymOp]
              The crystal point group is the group constructed from the prim factor group operations
              with translation vector set to zero.

          )pbdoc");

  m.def("make_crystal_point_group", &make_prim_crystal_point_group,
        py::arg("prim"),
        "Equivalent to :func:`~casm.xtal.make_prim_crystal_point_group`");

  py::class_<xtal::SymOp>(m, "SymOp", R"pbdoc(
      A symmetry operation representation that acts on Cartesian coordinates

      A SymOp, op, transforms a Cartesian coordinate according to:

      .. code-block:: Python

          r_after = op.matrix() @ r_before + op.translation()

      where r_before and r_after are shape=(3,) arrays with the Cartesian
      coordinates before and after transformation, respectively.

      Additionally, the sign of magnetic spins is flipped according to:

      .. code-block:: Python

          if op.time_reversal() is True:
              s_after = -s_before

      where s_before and s_after are the spins before and after
      transformation, respectively.

      )pbdoc")
      .def(py::init(&make_symop), py::arg("matrix"), py::arg("translation"),
           py::arg("time_reversal"),
           R"pbdoc(

          Parameters
          ----------
          matrix : array_like, shape (3, 3)
              The transformation matrix component of the symmetry operation.
          translation : array_like, shape (3,)
              Translation component of the symmetry operation.
          time_reversal : bool
              True if the symmetry operation includes time reversal (spin flip),
              False otherwise
          )pbdoc")
      .def("matrix", &xtal::get_matrix,
           "Returns the transformation matrix value.")
      .def("translation", &xtal::get_translation,
           "Returns the translation value.")
      .def("time_reversal", &xtal::get_time_reversal,
           "Returns the time reversal value.")
      .def(
          "__mul__",
          [](xtal::SymOp const &op, Eigen::Vector3d const &coordinate_cart) {
            return get_matrix(op) * coordinate_cart + get_translation(op);
          },
          py::arg("coordinate_cart"),
          "Transform Cartesian coordinates, represented as a 1d array")
      .def(
          "__mul__",
          [](xtal::SymOp const &op, Eigen::MatrixXd const &coordinate_cart) {
            Eigen::MatrixXd transformed = get_matrix(op) * coordinate_cart;
            for (Index i = 0; i < transformed.cols(); ++i) {
              transformed.col(i) += get_translation(op);
            }
            return transformed;
          },
          py::arg("coordinate_cart"),
          "Transform multiple Cartesian coordinates, represented as columns of "
          "a "
          "matrix.")
      .def(
          "__mul__",
          [](xtal::SymOp const &lhs, xtal::SymOp const &rhs) {
            return lhs * rhs;
          },
          py::arg("rhs"),
          "Construct the SymOp equivalent to applying first rhs, then this.")
      .def(
          "__mul__",
          [](xtal::SymOp const &op,
             std::map<std::string, Eigen::MatrixXd> const &properties) {
            return copy_apply(op, properties);
          },
          py::arg("rhs"),
          "Transform CASM-supported properties (local or global).")
      .def(
          "__mul__",
          [](xtal::SymOp const &op, xtal::SimpleStructure const &simple) {
            return copy_apply(op, simple);
          },
          py::arg("structure"), "Transform a Structure.")
      .def_static(
          "from_dict",
          [](const nlohmann::json &data) {
            jsonParser json{data};
            Eigen::Matrix3d matrix;
            from_json(matrix, json["matrix"]);
            Eigen::Vector3d translation;
            from_json(translation, json["tau"]);
            bool time_reversal;
            from_json(time_reversal, json["time_reversal"]);
            return xtal::SymOp(matrix, translation, time_reversal);
          },
          "Construct a SymOp from a Python dict. The `Coordinate "
          "Transformation Representation reference "
          "<https://prisms-center.github.io/CASMcode_docs/formats/casm/"
          "symmetry/SymGroup/"
          "#coordinate-transformation-representation-json-object>`_ documents "
          "the expected format.",
          py::arg("data"))
      .def(
          "to_dict",
          [](xtal::SymOp const &op) {
            jsonParser json;
            json["matrix"] = xtal::get_matrix(op);
            to_json_array(xtal::get_translation(op), json["tau"]);
            json["time_reversal"] = xtal::get_time_reversal(op);
            return static_cast<nlohmann::json>(json);
          },
          "Represent the SymOp as a Python dict. The `Coordinate "
          "Transformation Representation reference "
          "<https://prisms-center.github.io/CASMcode_docs/formats/casm/"
          "symmetry/SymGroup/"
          "#coordinate-transformation-representation-json-object>`_ documents "
          "the format.");

  py::class_<xtal::SymInfo>(m, "SymInfo", R"pbdoc(
      Symmetry operation type, axis, invariant point, etc.

      )pbdoc")
      .def(py::init<xtal::SymOp const &, xtal::Lattice const &>(),
           py::arg("op"), py::arg("lattice"),
           R"pbdoc(

          Parameters
          ----------
          op : casm.xtal.SymOp
              The symmetry operation.
          lattice : casm.xtal.Lattice
              The lattice
          )pbdoc")
      .def("op_type", &get_syminfo_type, R"pbdoc(
          Returns the symmetry operation type.

          Returns
          -------
          op_type: str
              One of:

              - "identity"
              - "mirror"
              - "glide"
              - "rotation"
              - "screw"
              - "inversion"
              - "rotoinversion"
              - "invalid"
          )pbdoc")
      .def("axis", get_syminfo_axis, R"pbdoc(
          Returns the symmetry operation axis.

          Returns
          -------
          axis: numpy.ndarray[numpy.float64[3, 1]]
              This is:

              - the rotation axis, if the operation is a rotation or screw operation
              - the rotation axis of inversion * self, if this is an improper rotation (then the axis is a normal vector for a mirror plane)
              - zero vector, if the operation is identity or inversion

              The axis is in Cartesian coordinates and normalized to length 1.
          )pbdoc")
      .def("angle", &get_syminfo_angle, R"pbdoc(
          Returns the symmetry operation angle.

          Returns
          -------
          angle: float
              This is:

              - the rotation angle, if the operation is a rotation or screw operation
              - the rotation angle of inversion * self, if this is an improper rotation (then the axis is a normal vector for a mirror plane)
              - zero, if the operation is identity or inversion

          )pbdoc")
      .def("screw_glide_shift", &get_syminfo_screw_glide_shift, R"pbdoc(
          Returns the screw or glide translation component

          Returns
          -------
          screw_glide_shift: numpy.ndarray[numpy.float64[3, 1]]
              This is:

              - the component of translation parallel to `axis`, if the
                operation is a rotation
              - the component of translation perpendicular to `axis`, if
                the operation is a mirror

              The screw_glide_shift is in Cartesian coordinates.
          )pbdoc")
      .def("location", &get_syminfo_location, R"pbdoc(
          A Cartesian coordinate that is invariant to the operation (if one exists)

          Returns
          -------
          location: numpy.ndarray[numpy.float64[3, 1]]
              The location is in Cartesian coordinates. This does not exist for the identity
              operation.
          )pbdoc")
      .def("brief_cart", &get_syminfo_brief_cart, R"pbdoc(
          A brief description of the symmetry operation, in Cartesian coordinates

          Returns
          -------
          brief_cart: str
              A brief string description of the symmetry operation, in Cartesian coordinates,
              following the conventions of (International Tables for Crystallography (2015). Vol.
              A. ch. 1.4, pp. 50-59).
          )pbdoc")
      .def("brief_frac", &get_syminfo_brief_frac, R"pbdoc(
          A brief description of the symmetry operation, in fractional coordinates

          Returns
          -------
          brief_cart: str
              A brief string description of the symmetry operation, in fractional coordinates,
              following the conventions of (International Tables for Crystallography (2015). Vol.
              A. ch. 1.4, pp. 50-59).
          )pbdoc")
      .def(
          "to_dict",
          [](xtal::SymInfo const &syminfo) {
            jsonParser json;
            to_json(syminfo, json);

            to_json(to_brief_unicode(syminfo, xtal::SymInfoOptions(CART)),
                    json["brief"]["CART"]);
            to_json(to_brief_unicode(syminfo, xtal::SymInfoOptions(FRAC)),
                    json["brief"]["FRAC"]);
            return static_cast<nlohmann::json>(json);
          },
          "Represent SymInfo as a Python dict. The `Symmetry Operation "
          "Information reference "
          "<https://prisms-center.github.io/CASMcode_docs/formats/casm/"
          "symmetry/SymGroup/#symmetry-operation-json-object/>`_ documents the "
          "format.")
      .def("to_json", &syminfo_to_json, R"pbdoc(
          Represent the symmetry operation information as a JSON-formatted string.

          The `Symmetry Operation Information JSON Object reference <https://prisms-center.github.io/CASMcode_docs/formats/casm/symmetry/SymGroup/#symmetry-operation-json-object/>`_ documents JSON format, except conjugacy class and inverse operation are not currently included.
          )pbdoc");

  pyStructure
      .def(
          py::init(&make_simplestructure), py::arg("lattice"),
          py::arg("atom_coordinate_frac") = Eigen::MatrixXd(),
          py::arg("atom_type") = std::vector<std::string>{},
          py::arg("atom_properties") = std::map<std::string, Eigen::MatrixXd>{},
          py::arg("mol_coordinate_frac") = Eigen::MatrixXd(),
          py::arg("mol_type") = std::vector<std::string>{},
          py::arg("mol_properties") = std::map<std::string, Eigen::MatrixXd>{},
          py::arg("global_properties") =
              std::map<std::string, Eigen::MatrixXd>{},
          R"pbdoc(

    .. _prim-init:

    Parameters
    ----------
    lattice : Lattice
        The Lattice.
    atom_coordinate_frac : array_like, shape (3, n)
        Atom positions, as columns of a matrix, in fractional
        coordinates with respect to the lattice vectors.
    atom_type : List[str], size=n
        Atom type names.
    atom_properties : Dict[str,  numpy.ndarray[numpy.float64[m, n]]], default={}
        Continuous properties associated with individual atoms, if present. Keys must be the name of a CASM-supported property type. Values are arrays with dimensions matching the standard dimension of the property type.
    mol_coordinate_frac : array_like, shape (3, n)
        Molecule positions, as columns of a matrix, in fractional
        coordinates with respect to the lattice vectors.
    mol_type : List[str], size=n
        Molecule type names.
    mol_properties : Dict[str,  numpy.ndarray[numpy.float64[m, n]]], default={}
        Continuous properties associated with individual molecules, if present. Keys must be the name of a CASM-supported property type. Values are arrays with dimensions matching the standard dimension of the property type.
    global_properties : Dict[str,  numpy.ndarray[numpy.float64[m, n]]], default={}
        Continuous properties associated with entire crystal, if present. Keys must be the name of a CASM-supported property type. Values are (m, 1) arrays with dimensions matching the standard dimension of the property type.
    )pbdoc")
      .def("lattice", &get_simplestructure_lattice, "Returns the lattice")
      .def("atom_coordinate_cart", &get_simplestructure_atom_coordinate_cart,
           "Returns the atom positions, as columns of a matrix, in Cartesian "
           "coordinates.")
      .def("atom_coordinate_frac", &get_simplestructure_atom_coordinate_frac,
           "Returns the atom positions, as columns of a matrix, in fractional "
           "coordinates with respect to the lattice vectors.")
      .def("atom_type", &get_simplestructure_atom_type,
           "Returns a list with atom type names.")
      .def("atom_properties", &get_simplestructure_atom_properties,
           "Returns continuous properties associated with individual atoms, if "
           "present.")
      .def("mol_coordinate_cart", &get_simplestructure_mol_coordinate_cart,
           "Returns the molecule positions, as columns of a matrix, in "
           "Cartesian coordinates.")
      .def("mol_coordinate_frac", &get_simplestructure_mol_coordinate_frac,
           "Returns the molecule positions, as columns of a matrix, in "
           "fractional coordinates with respect to the lattice vectors.")
      .def("mol_type", &get_simplestructure_mol_type,
           "Returns a list with molecule type names.")
      .def(
          "mol_properties", &get_simplestructure_mol_properties,
          "Returns continuous properties associated with individual molecules, "
          "if present.")
      .def("global_properties", &get_simplestructure_global_properties,
           "Returns continuous properties associated with the entire crystal, "
           "if present.")
      .def_static(
          "from_dict",
          [](const nlohmann::json &data) {
            jsonParser json{data};
            std::cout << "JSON: " << json << std::endl;
            xtal::SimpleStructure simple;
            from_json(simple, json);
            return simple;
          },
          "Construct a Structure from a Python dict. The `Structure reference "
          "<https://prisms-center.github.io/CASMcode_docs/formats/casm/"
          "crystallography/SimpleStructure/>`_ documents the expected "
          "format.",
          py::arg("data"))
      .def(
          "to_dict",
          [](xtal::SimpleStructure const &simple) {
            jsonParser json;
            to_json(simple, json);
            return static_cast<nlohmann::json>(json);
          },
          "Represent the Structure as a Python dict. The `Structure reference "
          "<https://prisms-center.github.io/CASMcode_docs/formats/casm/"
          "crystallography/SimpleStructure/>`_ documents the format.")
      .def_static(
          "from_json", &simplestructure_from_json,
          "Construct a Structure from a JSON-formatted string. The `Structure "
          "reference "
          "<https://prisms-center.github.io/CASMcode_docs/formats/casm/"
          "crystallography/SimpleStructure/>`_ documents the expected JSON "
          "format.",
          py::arg("structure_json_str"))
      .def_static("from_poscar", &simplestructure_from_poscar,
                  "Construct a Structure from a vasp formatted POSCAR",
                  py::arg("poscar_path"), py::arg("tol") = TOL)
      .def("to_json", &simplestructure_to_json,
           "Represent the Structure as a JSON-formatted string. The `Structure "
           "reference "
           "<https://prisms-center.github.io/CASMcode_docs/formats/casm/"
           "crystallography/SimpleStructure/>`_ documents the expected JSON "
           "format.");

  m.def("make_structure_factor_group", &make_simplestructure_factor_group,
        py::arg("structure"), R"pbdoc(
           Returns the factor group of an atomic structure

           Parameters
           ----------
           structure : casm.xtal.Structure
               The structure.

           Returns
           -------
           factor_group : List[casm.xtal.SymOp]
               The the set of symmery operations, with translation lying within the primitive unit
               cell, that leave the lattice vectors, atom coordinates, and atom types invariant.

           Notes
           -----
           Currently this method only considers atom coordinates and types. Molecular coordinates
           and types are not considered.

           )pbdoc");

  m.def("make_factor_group", &make_simplestructure_factor_group,
        py::arg("structure"),
        "Equivalent to :func:`~casm.xtal.make_structure_factor_group`");

  m.def("make_structure_crystal_point_group",
        &make_simplestructure_crystal_point_group, py::arg("structure"),
        R"pbdoc(
           Returns the crystal point group of an atomic structure

           Parameters
           ----------
           structure : casm.xtal.Structure
               The structure.

           Returns
           -------
           crystal_point_group : List[casm.xtal.SymOp]
               The crystal point group is the group constructed from the structure factor group
               operations with translation vector set to zero.

           Notes
           -----
           Currently this method only considers atom coordinates and types. Molecular coordinates
           and types are not considered.
           )pbdoc");

  m.def("make_crystal_point_group", &make_simplestructure_crystal_point_group,
        py::arg("structure"),
        "Equivalent to :func:`~casm.xtal.make_structure_crystal_point_group`");

  m.def("make_structure_within", &make_simplestructure_within,
        py::arg("init_structure"), R"pbdoc(
            Returns an equivalent Structure with all atom and mol site coordinates within the unit cell

            Parameters
            ----------
            init_structure : casm.xtal.Structure
                The initial structure.

            Returns
            ----------
            structure : casm.xtal.Structure
                The structure with all atom and mol site coordinates within the unit cell.

            )pbdoc");

  m.def("make_within", &make_simplestructure_within, py::arg("init_structure"),
        "Equivalent to :func:`~casm.xtal.make_structure_within`");

  m.def("make_superstructure", &make_superstructure,
        py::arg("transformation_matrix_to_super"), py::arg("structure"),
        R"pbdoc(
      Make a superstructure

      Parameters
      ----------
      transformation_matrix_to_super: array_like, shape=(3,3), dtype=int
          The transformation matrix, T, relating the superstructure lattice vectors, S, to the unit structure lattice vectors, L, according to S = L @ T, where S and L are shape=(3,3)  matrices with lattice vectors as columns.
      structure: casm.xtal.Structure
          The unit structure used to form the superstructure.

      Returns
      -------
      superstructure: casm.xtal.Structure
          The superstructure.
      )pbdoc");

  m.def("make_equivalent_property_values", &make_equivalent_property_values,
        py::arg("point_group"), py::arg("x"), py::arg("property_type"),
        py::arg("basis") = Eigen::MatrixXd(0, 0), py::arg("tol") = TOL,
        R"pbdoc(
      Make the set of symmetry equivalent property values

      Parameters
      ----------
      point_group : List[casm.xtal.symop]
          Point group that generates the equivalent property values.
      x : array_like, shape=(m,1)
          The property value, as a vector. For strain, this is the
          unrolled strain metric vector. For local property values, such
          as atomic displacements, this is the vector value associated
          with one site.
      property_type : string
          The property type name. See the CASM `Degrees of Freedom (DoF) and Properties`_
          documentation for the full list of supported properties and their
          definitions.

          .. _`Degrees of Freedom (DoF) and Properties`: https://prisms-center.github.io/CASMcode_docs/formats/dof_and_properties/
      basis : array_like, shape=(s,m), optional
          The basis in which the value is expressed, as columns of a
          matrix. A property value in this basis, `x`, is related to a
          property value in the CASM standard basis, `x_standard`,
          according to `x_standard = basis @ x`. The number of rows in
          the basis matrix must match the standard dimension of the CASM
          supported property_type. The number of columns must be less
          than or equal to the number of rows. The default value indicates
          the standard basis should be used.
      tol: float, default=1e-5
          The tolerance used to eliminate equivalent property values


      Returns
      -------
      equivalent_x: List[numpy.ndarray[numpy.float64[m, 1]]]
          A list of distinct property values, in the given basis,
          equivalent under the point group.
      )pbdoc");

  py::class_<xtal::StrainConverter>(m, "StrainConverter", R"pbdoc(
    Convert strain values

    Converts between strain metric vector values
    (6-element or less vector representing a symmetric strain metric), and
    the strain metric matrix values, or the deformation tensor, F, shape=(3,3).

    For more information on strain metrics and using a symmetry-adapted or user-specified basis, see :ref:`Strain DoF <sec-strain-dof>`.

    :class:`~casm.xtal.StrainConverter` supports the following choices of symmetric strain metrics, :math:`E`, shape=(3,3):

    - `"GLstrain"`: Green-Lagrange strain metric, :math:`E = \frac{1}{2}(F^{\mathsf{T}} F - I)`
    - `"Hstrain"`: Hencky strain metric, :math:`E = \frac{1}{2}\ln(F^{\mathsf{T}} F)`
    - `"EAstrain"`: Euler-Almansi strain metric, :math:`E = \frac{1}{2}(I−(F F^{\mathsf{T}})^{-1})`
    - `"Ustrain"`: Right stretch tensor, :math:`E = U`
    - `"Bstrain"`: Biot strain metric, :math:`E = U - I`

    )pbdoc")
      .def(py::init<std::string, Eigen::MatrixXd const &>(),
           py::arg("metric") = "Ustrain",
           py::arg("basis") = Eigen::MatrixXd::Identity(6, 6),
           R"pbdoc(

    Parameters
    ----------
    metric: str (optional, default='Ustrain')
        Choice of strain metric, one of: 'Ustrain', 'GLstrain', 'Hstrain', 'EAstrain', 'Bstrain'

    basis: array-like of shape (6, dim), optional
        User-specified basis for E_vector, in terms of the standard basis.

            E_vector_in_standard_basis = basis @ E_vector

        The default value, shape=(6,6) identity matrix, chooses the standard basis.

    )pbdoc")
      .def("metric", &xtal::StrainConverter::metric,
           "Returns the strain metric name.")
      .def("basis", &xtal::StrainConverter::basis,
           R"pbdoc(
          Returns the basis used for strain metric vectors.

          Returns
          -------
          basis: array-like of shape (6, dim), optional
              The basis for E_vector, in terms of the standard basis.

                  E_vector_in_standard_basis = basis @ E_vector

          )pbdoc")
      .def("dim", &xtal::StrainConverter::dim,
           R"pbdoc(
          Returns the strain space dimension.

          Returns
          -------
          dim: int
              The strain space dimension, equivalent to the number of columns
              of the basis matrix.
          )pbdoc")
      .def("basis_pinv", &xtal::StrainConverter::basis_pinv,
           R"pbdoc(
          Returns the strain metric basis pseudoinverse.

          Returns
          -------
          basis_pinv: numpy.ndarray[numpy.float64[dim, 6]]
              The pseudoinverse of the basis for E_vector.

                  E_vector = basis_pinv @ E_vector_in_standard_basis

          )pbdoc")
      .def_static("F_to_QU", &xtal::StrainConverter::F_to_QU, py::arg("F"),
                  R"pbdoc(
           Decompose a deformation tensor as QU.

           Parameters
           ----------
           F: numpy.ndarray[numpy.float64[3, 3]]
               The deformation tensor, :math:`F`.

           Returns
           -------
           Q:
               The shape=(3,3) isometry matrix, :math:`Q`, of the
               deformation tensor.
           U:
               The shape=(3,3) right stretch tensor, :math:`U`, of
               the deformation tensor.
           )pbdoc")
      .def_static("F_to_VQ", &xtal::StrainConverter::F_to_VQ, py::arg("F"),
                  R"pbdoc(
            Decompose a deformation tensor as VQ.

            Parameters
            ----------
            F: numpy.ndarray[numpy.float64[3, 3]]
                The deformation tensor, :math:`F`.

            Returns
            -------
            Q:
                The shape=(3,3) isometry matrix, :math:`Q`, of the
                deformation tensor.
            V:
                The shape=(3,3) left stretch tensor, :math:`V`, of
                the deformation tensor.
            )pbdoc")
      .def("to_F", &xtal::StrainConverter::to_F, py::arg("E_vector"),
           R"pbdoc(
           Convert strain metric vector to deformation tensor.

           Parameters
           ----------
           E_vector: array_like, shape=(dim,1)
               Strain metric vector, expressed in the basis of this StrainConverter.

           Returns
           -------
           F: numpy.ndarray[numpy.float64[3, 3]]
               The deformation tensor, :math:`F`.
           )pbdoc")
      .def("from_F", &xtal::StrainConverter::from_F, py::arg("F"),
           R"pbdoc(
           Convert deformation tensor to strain metric vector.

           Parameters
           ----------
           F: numpy.ndarray[numpy.float64[3, 3]]
               The deformation tensor, :math:`F`.

           Returns
           -------
           E_vector: array_like, shape=(dim,1)
               Strain metric vector, expressed in the basis of this StrainConverter.
           )pbdoc")
      .def("to_standard_basis", &xtal::StrainConverter::to_standard_basis,
           py::arg("E_vector"),
           R"pbdoc(
           Convert strain metric vector to standard basis

           Parameters
           ----------
           E_vector: array_like, shape=(dim,1)
               Strain metric vector, expressed in the basis of this StrainConverter.

           Returns
           -------
           E_vector_in_standard_basis: array_like, shape=(6,1)
               Strain metric vector, expressed in the standard basis. This is
               equivalent to `basis @ E_vector`.
           )pbdoc")
      .def("from_standard_basis", &xtal::StrainConverter::from_standard_basis,
           py::arg("E_vector_in_standard_basis"),
           R"pbdoc(
           Convert strain metric vector from standard basis to converter basis.

           Parameters
           ----------
           E_vector_in_standard_basis: array_like, shape=(dim,1)
               Strain metric vector, expressed in the standard basis. This is
               equivalent to `basis @ E_vector`.

           Returns
           -------
           E_vector: array_like, shape=(dim,1)
               Strain metric vector, expressed in the basis of this StrainConverter.
           )pbdoc")
      .def("to_E_matrix", &xtal::StrainConverter::to_E_matrix,
           py::arg("E_vector"),
           R"pbdoc(
           Convert strain metric vector to strain metric matrix.

           Parameters
           ----------
           E_vector: array_like, shape=(dim,1)
               Strain metric vector, expressed in the basis of this StrainConverter.

           Returns
           -------
           E_matrix: array_like, shape=(3,3)
               Strain metric matrix, :math:`E`, using the metric of this StrainConverter.
           )pbdoc")
      .def("from_E_matrix", &xtal::StrainConverter::from_E_matrix,
           py::arg("E_matrix"),
           R"pbdoc(
           Convert strain metric matrix to strain metric vector.

           Parameters
           ----------
           E_matrix: array_like, shape=(3,3)
               Strain metric matrix, :math:`E`, using the metric of this StrainConverter.

           Returns
           -------
           E_vector: array_like, shape=(dim,1)
               Strain metric vector, expressed in the basis of this StrainConverter.
           )pbdoc");

  m.def("make_symmetry_adapted_strain_basis",
        &xtal::make_symmetry_adapted_strain_basis,
        R"pbdoc(
      Returns the symmetry-adapted strain basis.

      The symmetry-adapted strain basis,

      .. math::

          B^{\vec{e}} = \left(
            \begin{array}{cccccc}
            1/\sqrt{3} & 1/\sqrt{2} & -1/\sqrt{6} & 0 & 0 & 0 \\
            1/\sqrt{3} & -1/\sqrt{2} & -1/\sqrt{6} & 0 & 0 & 0  \\
            1/\sqrt{3} & 0 & 2/\sqrt{6} & 0 & 0 & 0  \\
            0 & 0 & 0 & 1 & 0 & 0 \\
            0 & 0 & 0 & 0 & 1 & 0 \\
            0 & 0 & 0 & 0 & 0 & 1
            \end{array}
          \right),

      which decomposes strain space into irreducible subspaces (subspaces which do not mix under application of symmetry).

      For more information on strain metrics and the symmetry-adapted strain basis, see :ref:`Strain DoF <sec-strain-dof>`.

      Returns
      -------
      symmetry_adapted_strain_basis: List[numpy.ndarray[numpy.float64[6, 6]]]
          The symmetry-adapted strain basis, :math:`B^{\vec{e}}`.
      )pbdoc");

  // IntegralSiteCoordinate -- declaration
  py::class_<xtal::UnitCellCoord> pyIntegralSiteCoordinate(
      m, "IntegralSiteCoordinate", R"pbdoc(
      Specify a site using integer sublattice and unit cell indices
    )pbdoc");

  // IntegralSiteCoordinateRep -- declaration
  py::class_<xtal::UnitCellCoordRep> pyIntegralSiteCoordinateRep(
      m, "IntegralSiteCoordinateRep", R"pbdoc(
      Symmetry representation for transforming IntegralSiteCoordinate"
    )pbdoc");

  // IntegralSiteCoordinate -- definition
  pyIntegralSiteCoordinate
      .def(py::init(&make_integral_site_coordinate),
           "Construct an IntegralSiteCoordinate", py::arg("sublattice"),
           py::arg("unitcell"), R"pbdoc(

      Parameters
      ----------
      sublattice : int
          Specify a sublattice in a prim, in range [0, prim.basis().size()).
      unitcell : array_like of int, shape=(3,)
          Specify a unit cell, as multiples of the prim lattice vectors.
      )pbdoc")
      .def_static(
          "from_coordinate_cart",
          [](Eigen::Vector3d const &coordinate_cart,
             xtal::BasicStructure const &prim, double tol) {
            return xtal::UnitCellCoord::from_coordinate(
                prim,
                xtal::Coordinate(coordinate_cart, prim.lattice(), CASM::CART),
                tol);
          },
          py::arg("coordinate_cart"), py::arg("prim"),
          py::arg("tol") = CASM::TOL,
          "Construct an integral site coordinate with given Cartesian "
          "coordinate with respect to a particular Prim. An exception is "
          "raised if not possible to the given tolerance.")
      .def_static(
          "from_coordinate_frac",
          [](Eigen::Vector3d const &coordinate_frac,
             xtal::BasicStructure const &prim, double tol) {
            return xtal::UnitCellCoord::from_coordinate(
                prim,
                xtal::Coordinate(coordinate_frac, prim.lattice(), CASM::FRAC),
                tol);
          },
          py::arg("coordinate_frac"), py::arg("prim"),
          py::arg("tol") = CASM::TOL,
          "Construct an integral site coordinate with given fractional "
          "coordinate with respect to a particular Prim. An exception is "
          "raised if not possible to the given tolerance.")
      .def("sublattice", &xtal::UnitCellCoord::sublattice,
           "Returns the sublattice index.")
      .def(
          "unitcell",
          [](xtal::UnitCellCoord const &self) {
            return static_cast<Eigen::Vector3l>(self.unitcell());
          },
          "Returns the unit cell indices.")
      .def(
          "__str__",
          [](xtal::UnitCellCoord const &self) {
            std::stringstream ss;
            ss << self;
            return ss.str();
          },
          "Represent IntegralSiteCoordinate as `b, i j k`, where `b` is the "
          "sublattice index and `i j k` are the unit cell coordinates.")
      .def(
          "to_list",
          [](xtal::UnitCellCoord const &self) {
            std::vector<Index> list;
            for (int i = 0; i < 4; ++i) {
              list.push_back(self[i]);
            }
            return list;
          },
          "Represent IntegralSiteCoordinate as `[b, i, j, k]`.")
      .def_static(
          "from_list",
          [](std::vector<int> const &list) {
            if (list.size() != 4) {
              throw std::runtime_error(
                  "Error constructing IntegralSiteCoordinate from a list: size "
                  "!= 4");
            }
            return xtal::UnitCellCoord(list[0], list[1], list[2], list[3]);
          },
          "Construct IntegralSiteCoordinate from a list `[b, i, j, k]`.")
      .def(
          "__iadd__",
          [](xtal::UnitCellCoord &self, Eigen::Vector3l const &translation) {
            self += xtal::UnitCell(translation);
            return self;
          },
          py::arg("translation"),
          "Translates the integral site coordinate by adding unit cell indices")
      .def(
          "__add__",
          [](xtal::UnitCellCoord const &self,
             Eigen::Vector3l const &translation) {
            return self + xtal::UnitCell(translation);
          },
          py::arg("translation"),
          "Translates the integral site coordinate by adding unit cell indices")
      .def(
          "__isub__",
          [](xtal::UnitCellCoord &self, Eigen::Vector3l const &translation) {
            self -= xtal::UnitCell(translation);
            return self;
          },
          py::arg("translation"),
          "Translates the integral site coordinate by subtracting unit cell "
          "indices")
      .def(
          "__sub__",
          [](xtal::UnitCellCoord const &self,
             Eigen::Vector3l const &translation) {
            return self - xtal::UnitCell(translation);
          },
          py::arg("translation"),
          "Translates the integral site coordinate by subtracting unit cell "
          "indices")
      .def(
          "coordinate_cart",
          [](xtal::UnitCellCoord const &self,
             xtal::BasicStructure const &prim) {
            return self.coordinate(prim).const_cart();
          },
          py::arg("prim"),
          "Return the Cartesian coordinate corresponding to this integral site "
          "coordinate in the given Prim")
      .def(
          "coordinate_frac",
          [](xtal::UnitCellCoord const &self,
             xtal::BasicStructure const &prim) {
            return self.coordinate(prim).const_frac();
          },
          py::arg("prim"),
          "Return the fractional coordinate corresponding to this integral "
          "site coordinate in the given Prim")
      .def(py::self < py::self,
           "Sorts coordinates by lexicographical order of [i, j, k] then b")
      .def(py::self <= py::self,
           "Sorts coordinates by lexicographical order of [i, j, k] then b")
      .def(py::self > py::self,
           "Sorts coordinates by lexicographical order of [i, j, k] then b")
      .def(py::self >= py::self,
           "Sorts coordinates by lexicographical order of [i, j, k] then b")
      .def(py::self == py::self, "True if coordinates are equal")
      .def(py::self != py::self, "True if coordinates are not equal");

  // IntegralSiteCoordinateRep -- definition
  pyIntegralSiteCoordinateRep
      .def(py::init(&CASMpy::make_unitcellcoord_rep),
           "Construct an IntegralSiteCoordinateRep", py::arg("op"),
           py::arg("prim"), R"pbdoc(

      Parameters
      ----------
      op : casm.xtal.SymOp
          The symmetry operation.
      prim : casm.xtal.Prim
          The prim defining IntegralSiteCoordinate that will be transformed.
      )pbdoc")
      .def(
          "__mul__",
          [](xtal::UnitCellCoordRep const &rep,
             xtal::UnitCellCoord const &integral_site_coordinate) {
            return copy_apply(rep, integral_site_coordinate);
          },
          py::arg("integral_site_coordinate"),
          "Transform an :class:`libcasm.xtal.IntegralSiteCoordinate`");

  m.def(
      "apply",
      [](xtal::UnitCellCoordRep const &rep,
         xtal::UnitCellCoord &integral_site_coordinate) {
        return apply(rep, integral_site_coordinate);
      },
      py::arg("rep"), py::arg("integral_site_coordinate"),
      "Applies the symmetry operation represented by the `rep` to "
      "transform `integral_site_coordinate`.");

  m.def(
      "copy_apply",
      [](xtal::UnitCellCoordRep const &rep,
         xtal::UnitCellCoord const &integral_site_coordinate) {
        return copy_apply(rep, integral_site_coordinate);
      },
      py::arg("rep"), py::arg("integral_site_coordinate"),
      "Creates a copy of `integral_site_coordinate` and applies the symmetry "
      "operation represented by `rep`.");

  m.def(
      "pretty_json",
      [](const nlohmann::json &data) -> std::string {
        jsonParser json{data};
        std::stringstream ss;
        ss << json << std::endl;
        return ss.str();
      },
      "Pretty-print JSON to string.", py::arg("data"));

#ifdef VERSION_INFO
  m.attr("__version__") = MACRO_STRINGIFY(VERSION_INFO);
#else
  m.attr("__version__") = "dev";
#endif
}<|MERGE_RESOLUTION|>--- conflicted
+++ resolved
@@ -5,14 +5,11 @@
 
 #include <fstream>
 
-<<<<<<< HEAD
 // nlohmann::json binding
 #define JSON_USE_IMPLICIT_CONVERSIONS 0
 #include "pybind11_json/pybind11_json.hpp"
 
 // CASM
-=======
->>>>>>> fedd3f7a
 #include "casm/casm_io/container/json_io.hh"
 #include "casm/casm_io/json/jsonParser.hh"
 #include "casm/crystallography/BasicStructure.hh"
@@ -384,7 +381,6 @@
       read_prim(json, xtal_tol, aniso_val_dict));
 }
 
-<<<<<<< HEAD
 /// \brief Construct xtal::BasicStructure from poscar path
 std::shared_ptr<xtal::BasicStructure const> prim_from_poscar(
     std::string &poscar_path,
@@ -408,14 +404,12 @@
   return make_prim(lattice, frac_coords, occ_dof, {}, {}, {}, title);
 }
 
-=======
 xtal::SimpleStructure simplestructure_from_poscar(std::string &poscar_path,
                                                   double xtal_tol) {
   std::filesystem::path path(poscar_path);
   std::ifstream poscar_stream(path);
   return xtal::make_simple_structure(poscar_stream, xtal_tol);
 }
->>>>>>> fedd3f7a
 /// \brief Format xtal::BasicStructure as JSON string
 std::string prim_to_json(
     std::shared_ptr<xtal::BasicStructure const> const &prim) {
